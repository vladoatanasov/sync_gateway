--- conflicted
+++ resolved
@@ -85,11 +85,7 @@
 
 func TestLateSequenceHandling(t *testing.T) {
 
-<<<<<<< HEAD
 	context := testBucketContext()
-=======
-	context, _ := NewDatabaseContext("db", testBucket(), false, CacheOptions{}, RevisionCacheCapacity)
->>>>>>> dc01e66b
 	cache := newChannelCache(context, "Test1", 0)
 	assert.True(t, cache != nil)
 
@@ -152,11 +148,7 @@
 
 func TestLateSequenceHandlingWithMultipleListeners(t *testing.T) {
 
-<<<<<<< HEAD
 	context := testBucketContext()
-=======
-	context, _ := NewDatabaseContext("db", testBucket(), false, CacheOptions{}, RevisionCacheCapacity)
->>>>>>> dc01e66b
 	cache := newChannelCache(context, "Test1", 0)
 	assert.True(t, cache != nil)
 
@@ -232,12 +224,7 @@
 		Channels:   chanMap,
 		TimeSaved:  time.Now(),
 	}
-<<<<<<< HEAD
 	db.Bucket.Add(key, 0, Body{"_sync": syncData, "key": key})
-=======
-
-	db.Bucket.Set(docID, 0, Body{"_sync": syncData, "key": docID})
->>>>>>> dc01e66b
 }
 
 // Create a document directly to the bucket with specific _sync metadata - used for
@@ -269,19 +256,8 @@
 // Test backfill of late arriving sequences to the channel caches
 func TestChannelCacheBackfill(t *testing.T) {
 
-<<<<<<< HEAD
 	base.EnableLogKey("Cache")
 	base.EnableLogKey("Changes+")
-=======
-	var logKeys = map[string]bool{
-		"Cache":    true,
-		"Changes":  true,
-		"Changes+": true,
-	}
-
-	base.UpdateLogKeys(logKeys, true)
-
->>>>>>> dc01e66b
 	db := setupTestDBWithCacheOptions(t, shortWaitCache())
 	defer tearDownTestDB(t, db)
 	db.ChannelMapper = channels.NewDefaultChannelMapper()
@@ -491,17 +467,9 @@
 	WriteDirect(db, []string{"ABC"}, 7)
 	WriteDirect(db, []string{"ABC", "NBC"}, 8)
 	WriteDirect(db, []string{"ABC", "PBS"}, 9)
-<<<<<<< HEAD
-	db.changeCache.waitForSequenceID(SequenceID{Seq: 9})
-	err = appendFromFeed(&changes, feed, 3)
-	assert.True(t, err == nil)
-	assert.Equals(t, len(changes), 9)
-	assert.True(t, verifyChangesSequences(changes, []uint64{1, 2, 5, 6, 3, 4, 7, 8, 9}))
-=======
 	db.changeCache.waitForSequence(9)
 	appendFromFeed(&changes, feed, 5)
 	assert.True(t, verifyChangesSequencesIgnoreOrder(changes, []uint64{1, 2, 5, 6, 3, 4, 7, 8, 9}))
->>>>>>> dc01e66b
 
 }
 

{
	"folders":
	[
		{
			"name": "sync_gateway",
			"path": "src/github.com/couchbase/sync_gateway"
		},
		{
			"file_exclude_patterns":
			[
				".*"
			],
<<<<<<< HEAD
			"path": "src/github.com/couchbaselabs/go-couchbase"
=======
			"follow_symlinks": true,
			"path": "src/github.com/couchbase/go-couchbase"
>>>>>>> 06806850
		},
		{
			"file_exclude_patterns":
			[
				".*"
			],
			"path": "src/github.com/couchbase/gomemcached"
		},
		{
			"file_exclude_patterns":
			[
				".*"
			],
			"path": "src/github.com/couchbaselabs/walrus"
		},
		{
			"path": "utils"
		},
		{
			"path": "examples"
		},
		{
			"path": "src/github.com/couchbaselabs/sync_gateway_admin_ui"
		},
		{
			"path": "src/github.com/snej/go-blip"
		}
	],
	"settings":
	{
		"GoSublime":
		{
			"env":
			{
				"GOPATH": "/Couchbase/sync_gateway"
			}
		},
		"rulers":
		[
			100
		],
		"tab_size": 4,
		"translate_tabs_to_spaces": false,
		"trim_automatic_white_space": true,
		"trim_trailing_white_space_on_save": true
	}
}<|MERGE_RESOLUTION|>--- conflicted
+++ resolved
@@ -2,6 +2,7 @@
 	"folders":
 	[
 		{
+			"follow_symlinks": true,
 			"name": "sync_gateway",
 			"path": "src/github.com/couchbase/sync_gateway"
 		},
@@ -10,18 +11,15 @@
 			[
 				".*"
 			],
-<<<<<<< HEAD
-			"path": "src/github.com/couchbaselabs/go-couchbase"
-=======
 			"follow_symlinks": true,
 			"path": "src/github.com/couchbase/go-couchbase"
->>>>>>> 06806850
 		},
 		{
 			"file_exclude_patterns":
 			[
 				".*"
 			],
+			"follow_symlinks": true,
 			"path": "src/github.com/couchbase/gomemcached"
 		},
 		{
@@ -29,19 +27,20 @@
 			[
 				".*"
 			],
+			"follow_symlinks": true,
 			"path": "src/github.com/couchbaselabs/walrus"
 		},
 		{
+			"follow_symlinks": true,
 			"path": "utils"
 		},
 		{
+			"follow_symlinks": true,
 			"path": "examples"
 		},
 		{
+			"follow_symlinks": true,
 			"path": "src/github.com/couchbaselabs/sync_gateway_admin_ui"
-		},
-		{
-			"path": "src/github.com/snej/go-blip"
 		}
 	],
 	"settings":
